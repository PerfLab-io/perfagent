--- conflicted
+++ resolved
@@ -1,8 +1,7 @@
 {
-<<<<<<< HEAD
-	"name": "PerfAgent",
+	"name": "PerfAgent - AI-Powered Web Performance Analysis",
 	"short_name": "PerfAgent",
-	"description": "AI-Powered Web Performance Analysis",
+	"description": "Get expert insights on Core Web Vitals and performance optimization from an AI specialized in web performance analysis.",
 	"start_url": "/",
 	"display": "standalone",
 	"background_color": "#1a2b34",
@@ -19,25 +18,4 @@
 			"type": "image/png"
 		}
 	]
-=======
-  "name": "PerfAgent - AI-Powered Web Performance Analysis",
-  "short_name": "PerfAgent",
-  "description": "Get expert insights on Core Web Vitals and performance optimization from an AI specialized in web performance analysis.",
-  "start_url": "/",
-  "display": "standalone",
-  "background_color": "#1a2b34",
-  "theme_color": "#4ade80",
-  "icons": [
-    {
-      "src": "/favicons/android-chrome-192x192.png",
-      "sizes": "192x192",
-      "type": "image/png"
-    },
-    {
-      "src": "/favicons/android-chrome-512x512.png",
-      "sizes": "512x512",
-      "type": "image/png"
-    }
-  ]
->>>>>>> 61e7e4a5
 }